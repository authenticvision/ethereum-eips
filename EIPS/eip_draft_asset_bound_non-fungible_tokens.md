--- conflicted
+++ resolved
@@ -453,36 +453,15 @@
 TODO - if any input?
 
 ## Alternatives Considered
-<<<<<<< HEAD
 
 - Soulbound burn+mint combination, e.g. through Consensual Soulbound Tokens (EIP-5484). Disregarded because appearance is highly dubious, when the same asset is represented through multiple tokens over time. An predecessor of this EIP has used this approach and can be found at [Mumbai Testnet](https://mumbai.polygonscan.com/address/0xd04c443913f9ddcfea72c38fed2d128a3ecd719e), in particular [this transaction](https://mumbai.polygonscan.com/tx/0xe5ff2c505c80249c60c84621ff6ee13432acf6f3d9a9dd5c065d5ea77ff7bc8e).
-=======
-
-- Soulbound burn+mint combination, e.g. through Consensual Soulbound Tokens (EIP-5484). Disregarded because appearance is highly dubious, when the same asset is represented through multiple tokens over time. An predecessor of this EIP has used this approach and can be found at [Mumbai Testnet](https://mumbai.polygonscan.com/address/0xd04c443913f9ddcfea72c38fed2d128a3ecd719e), in particular [this transaction](https://mumbai.polygonscan.com/tx/0xe5ff2c505c80249c60c84621ff6ee13432acf6f3d9a9dd5c065d5ea77ff7bc8e).
 
 ## Rationale
 
 ERC-721 outlines that "NFTs can represent ownership over digital or physical assets". ERC-721 excels in this task when used to represent ownership over digital, on-chain assets, i.e. when the asset is "holding a token of a specific contract" or the asset is an NFT's metadata. However, we do see the inherent problem of non-enforcability, when ERC-721 is used without further adaptions to represent off-chain ASSETs, in particular physical objects or goods such as physical collectibles, cars, rental agreements involving physical goods etc.
->>>>>>> 5c149832
 
 When an off-chain ASSET's ownership or posession changes, this shall be refleced on-chain through the corresponding NFT. Over an ASSET's lifecycle, the ASSET's ownership and posession state changes multiple, sometimes thousands, of times. Each of those state changes may result in shifting obligations and privileges for the involved parties. Therefore tokenization of an ASSET _without_ enforcably anchoring the ASSET's associated obligation and properties to the token is not complete. Nowadays, off-chain ASSETs are often "anchored" through adding an ASSET-identifier to a NFT's metadata. Metadata is off-chain. The majority of implementations completely neglect that metadata can be changed off-chain. More serious implementations strive to preserve integrity by e.g. hashing metadata and storing the hash mapped to the tokenId on-chain. However, this approach does not allow for use-case, where metadata besides the asset-identifier, e.g. traits, "hours played", ... shall be mutable or evolvable.
 
-<<<<<<< HEAD
-In this EIP we propose a standard and three optional extensions that cover tokenization of ownership and posession based use cases. When `ASSETs` ownership or posession changes, the digital representation of that asset also changes. Those state changes often  result into shifting obligations and privileges for the involved parties.
-
-Therefore tokenization of `ASSET` without a digital representations of `ASSET`s associated obligation and properties is not complete. Below we explain for each context how it can be mapped with the standards proposed in this EIP.
-
-During `ASSET`s lifecycle, the ownership and posession state changes multiple, sometimes thousands, of times. Even if physical `ASSET` is mass produced with fungible characteristics, each `ASSET` has an individual property graph and thus becomes non-fungible.
-
-Hence this EIP follows the design decision that `ASSET` and `ANCHOR` are always mapped 1-1 and not 1-N, so that `ANCHOR` represents the individual property graph of `ASSET`. Furthermore the token chosen for `ASSET` has to be of a non-fungible token format.
-
-As we're mentioning in the introduction, the concept around asset tokenization suffers the inherent problem that *integrity between off-chain ownership and on-chain representation as NFT is not enforcible*.
-
-In this EIP we propose standards that make it possible to create protocols that can make those representations enforcible by using `PROOF-OF-CONTROL` and several optional extensions.
-
-### Supported use-cases
-
-=======
 In proposed EIP we suggest to map an ASSET identifier (`ANCHOR`) on-chain to `tokenId`s.
 
 Even if a (physical) ASSET is mass produced with fungible characteristics, each ASSET has an individual property graph and thus shall be represented in a non-fungible way. Hence this EIP follows the design decision that ASSET (represented via a unique asset identifier called ANCHOR) and token are always mapped 1-1 and not 1-N, so that a token represents the individual property graph of the ASSET.
@@ -495,38 +474,12 @@
 
 ### Supported use-cases (WIP)
 
->>>>>>> 5c149832
 - A means to block transfer by `ATTESTATION` and through pre-approved operators under certain conditions and an immutable indication wether it's blockable.. (e.g. block all transfers until DeFi Loan is paid off.)
 
 - A `AllowTransferMode` that is set immutably at contract creation time and allows to limit the authorization mechanisms allowed to transfer. (e.g. AllowTransferAttestation, AllowTransferAttestationBurn, AllowTransferAll)
 
 - A limit of `ATTESTATIONs` that can be issued per token, and an indication `AttestationMode` wether this limit is mutable. (e.g. LimitImmutable, LimitIncreaseOnly, LimitMutable)
 
-<<<<<<< HEAD
-#### Example Use Cases for representation of Posession
-
-Posession based use cases are covered by the core EIP: The holder of `ASSET` is in posession of `ASSET`. Nonetheless possession is an important social and economical tool: In many sports games posession of `ASSET`, commonly referred to as "the ball", is of essence. Posession can come with certain obligations and privileges.
-
-**Use Case 1 - Posession based token gating:** Club guest in posession of limited T-Shirt gets a token which allows him to open the door to the VIP lounge.
-
-**Use Case 2 - Posession based digital twin:** A gamer is in posession of a pair of sneakers, and gets a token to wear them in metaverse.
-
-**Use Case 2a - Scarce posession based digital twin:** The producer of the sneaker decided that the product includes a limit of 5 digital twins, to create scarcity.
-
-**Use Case 2b - Lendable digital twin:** The gamer can lend his sneakers to a friend in the metaverse, so that friend can run faster.
-
-#### Example Use Cases To Represent Ownership
-
-Ownership can be burdened with liens and obligations as well as rights and benefits. I.e. owned `ASSET` can be used for collateral, can be rented or can even yield a return.
-
-**Use Case 3 - Securing ownership from theft:** If `ASSET` is owned, the owner wants to prevent further `ATTESTATION` to prevent theft.
-
-**Use Case 4 - Selling an house with a mortage:** The owner holds `ANCHOR` as proof of ownership, the DeFi-Bank finances the house and put a lock on the transfer of `ANCHOR`. Transfers of `ANCHOR` require the mortage to be paid off. Selling `ASSET` (the house) off-chain will be impossible, as it's no longer possible to finance the house.
-
-**Use Case 5 - Selling a house with a lease:** A lease contract puts a lien on `ASSETs` `ANCHOR`. The old owner removes the lock, the new owner buys and refinances the house. Transfer of `ANCHOR` will also transfer the obligations and benefits of the lien to the new owner.
-
-**Use Case 6 - Buying a brand new car with downpayment:** A buyer configures a car and provides a downpayment. As long as the car is not produced, the `ANCHOR` can float and be traded on market places. The owner of `ANCHOR` at time of delivery of `ASSET` has the obligation to pick up the car and pay full price.
-=======
 ### Example Use Cases for representation of Posession
 
 Posession based use cases are covered by IERCxxxx: The holder of `ASSET` is in posession of `ASSET`. Nonetheless possession is an important social and economical tool: In many sports games posession of `ASSET`, commonly referred to as "the ball", is of essence. Posession can come with certain obligations and privileges.
@@ -550,27 +503,10 @@
 **Use Case 5 - Selling a house with a lease:** A lease contract puts a lien on an ASSET's anchored NFT. The old owner removes the lock, the new owner buys and refinances the house. Transfer of NFT will also transfer the obligations and benefits of the lien to the new owner.
 
 **Use Case 6 - Buying a brand new car with downpayment:** A buyer configures a car and provides a downpayment, for a car that will have an ANCHOR. As long as the car is not produced, the NFT can float and be traded on NFT market places. The owner of the NFT at time of delivery of the ASSET has the the permission to pick up the car and the obligation to pay full price.
->>>>>>> 5c149832
 
 **Use Case 7 - Buying a barrel of oil by forward transaction:** A buyer buys an oil option on a forward contract for one barrel of oil (`ASSET`). On maturity date the buyer has the obligation to pick up the oil.
 
 #### Use Case Matrix
-<<<<<<< HEAD
-
-| Use Case | EIP-XXXX approveAuth | EIP-XXXX burnAuth | Floatable | Attestation-Limit | Lock & Lien |
-|---------------|---|---|---|---|---|
-| **Managing Posession** |
-| Token gating  | ASSET | ANY | Incompatible | - | - |
-| Digital twin  | ASSET | ANY | Incompatible | - | - |
-| Scarce digital twin | ASSET | ANY | Incompatible | Implemented | - |
-| Lendable digital twin         | OWNER_AND_ASSET | ASSET | Implemented | - | - |
-| **Managing Ownership** |
-| Securing ownership from theft   | OWNER or OWNER_AND_ASSET | ANY | Compatible | - | Implemented |
-| Selling an house with a mortage  | ASSET  or OWNER_AND_ASSET | ANY | Compatible | Compatible | Implemented |
-| Selling a house with a lease | ASSET or OWNER_AND_ASSET | ANY | Compatible | Compatible | Implemented |
-| Buying a brand new car with downpayment | ASSET or OWNER_AND_ASSET | ANY | Compatible | Compatible | Implemented |
-| Buying a barrel of oil by forward transaction | ASSET or OWNER_AND_ASSET | ANY | Compatible | Compatible | Implemented |
-=======
 The use case matrix shows which extensions and settings must (additionally to IERCxxxx!) be implemented for the example use-cases
 
 
@@ -596,7 +532,6 @@
 - optional ... this MAY optionally be implemented
 
 
->>>>>>> 5c149832
 
 ## Backwards Compatibility
 
@@ -611,11 +546,7 @@
 
 ## Reference Implementation
 
-<<<<<<< HEAD
-Reference implemntations, which can be extended in your actual implementation are available:
-=======
 The reference implementations are [MIT](../assets/eip-draft_asset-bound_non-fungible_token/LICENSE.md) licensed and can therefore be freely used.
->>>>>>> 5c149832
 
 - Minimal implementation, only supporting [IERCxxxx](../assets/eip-draft_asset-bound_non-fungible_token/contracts/IERCxxxx.sol) can be found [here](../assets/eip-draft_asset-bound_non-fungible_token/contracts/ERCxxxx.sol)
 - Full implementation, support [IERCxxxx](../assets/eip-draft_asset-bound_non-fungible_token/contracts/IERCxxxx.sol), [IERCxxxxFloatable](../assets/eip-draft_asset-bound_non-fungible_token/contracts/IERCxxxxFloatable.sol) and [IERCxxxxAttestationLimited](../assets/eip-draft_asset-bound_non-fungible_token/contracts/IERCxxxxAttestationLimited.sol) can be found [here](../assets/eip-draft_asset-bound_non-fungible_token/contracts/ERCxxxxFull.sol)
@@ -638,14 +569,6 @@
 - Maintainance-role over using ownership (Ownable is used by marketplaces to manage the collection)
 
 ## Copyright
-<<<<<<< HEAD
-
-TODO: Find legal language for the following:
-
-- Certain Systems, e.g. the one according to Figure 1, may be subject to patent-pending EPxxxxx / USxxxx (not published yet) and a license may be required. Check with (add way of contact here).
-- We do declare, that we explicitely waive copyright and XXX for the present EIP-xxxx and the provided ERC-xxxx reference implementation, i.e. we license the EIP under TODO SPDX-license string  
-=======
 Copyright and related rights waived via [CC0](../LICENSE.md).
 
-The reference implementations are [MIT](../assets/eip-draft_asset-bound_non-fungible_token/LICENSE.md) licensed.
->>>>>>> 5c149832
+The reference implementations are [MIT](../assets/eip-draft_asset-bound_non-fungible_token/LICENSE.md) licensed.